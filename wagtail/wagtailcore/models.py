--- conflicted
+++ resolved
@@ -147,35 +147,6 @@
     return _PAGE_CONTENT_TYPES
 
 
-<<<<<<< HEAD
-=======
-def get_leaf_page_content_type_ids():
-    warnings.warn("""
-        get_leaf_page_content_type_ids is deprecated, as it treats pages without an explicit subpage_types
-        setting as 'leaf' pages. Code that calls get_leaf_page_content_type_ids must be rewritten to avoid
-        this incorrect assumption.
-    """, DeprecationWarning)
-    return [
-        content_type.id
-        for content_type in get_page_types()
-        if not getattr(content_type.model_class(), 'subpage_types', None)
-    ]
-
-
-def get_navigable_page_content_type_ids():
-    warnings.warn("""
-        get_navigable_page_content_type_ids is deprecated, as it treats pages without an explicit subpage_types
-        setting as 'leaf' pages. Code that calls get_navigable_page_content_type_ids must be rewritten to avoid
-        this incorrect assumption.
-    """, DeprecationWarning)
-    return [
-        content_type.id
-        for content_type in get_page_types()
-        if getattr(content_type.model_class(), 'subpage_types', None)
-    ]
-
-
->>>>>>> 10037fd4
 class PageManager(models.Manager):
     def get_queryset(self):
         return PageQuerySet(self.model).order_by('path')
