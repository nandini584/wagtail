from six import StringIO
import unittest
import time

from django.test import TestCase
from django.test.utils import override_settings
from django.conf import settings
from django.core import management

from wagtail.tests.utils import WagtailTestUtils
from wagtail.tests.search import models
from wagtail.wagtailsearch.backends import get_search_backend, get_search_backends, InvalidSearchBackendError
from wagtail.wagtailsearch.backends.db import DBSearch


class BackendTests(WagtailTestUtils):
    # To test a specific backend, subclass BackendTests and define self.backend_path.

    def setUp(self):
        # Search WAGTAILSEARCH_BACKENDS for an entry that uses the given backend path
        for backend_name, backend_conf in settings.WAGTAILSEARCH_BACKENDS.items():
            if backend_conf['BACKEND'] == self.backend_path:
                self.backend = get_search_backend(backend_name)
                self.backend_name = backend_name
                break
        else:
            # no conf entry found - skip tests for this backend
            raise unittest.SkipTest("No WAGTAILSEARCH_BACKENDS entry for the backend %s" % self.backend_path)

        self.load_test_data()

    def load_test_data(self):
        # Reset the index
        self.backend.reset_index()
        self.backend.add_type(models.SearchTest)
        self.backend.add_type(models.SearchTestChild)

        # Create a test database
        testa = models.SearchTest()
        testa.title = "Hello World"
        testa.save()
        self.backend.add(testa)
        self.testa = testa

        testb = models.SearchTest()
        testb.title = "Hello"
        testb.live = True
        testb.save()
        self.backend.add(testb)
        self.testb = testb

        testc = models.SearchTestChild()
        testc.title = "Hello"
        testc.live = True
        testc.save()
        self.backend.add(testc)
        self.testc = testc

        testd = models.SearchTestChild()
        testd.title = "World"
        testd.save()
        self.backend.add(testd)
        self.testd = testd

        # Refresh the index
        self.backend.refresh_index()

    def test_blank_search(self):
        results = self.backend.search("", models.SearchTest)
        self.assertEqual(set(results), set())

    def test_search(self):
        results = self.backend.search("Hello", models.SearchTest)
        self.assertEqual(set(results), {self.testa, self.testb, self.testc.searchtest_ptr})

        results = self.backend.search("World", models.SearchTest)
        self.assertEqual(set(results), {self.testa, self.testd.searchtest_ptr})

    def test_callable_indexed_field(self):
        results = self.backend.search("Callable", models.SearchTest)
        self.assertEqual(set(results), {self.testa, self.testb, self.testc.searchtest_ptr, self.testd.searchtest_ptr})

    def test_filters(self):
        results = self.backend.search(None, models.SearchTest, filters=dict(live=True))
        self.assertEqual(set(results), {self.testb, self.testc.searchtest_ptr})

    def test_filters_with_in_lookup(self):
        live_page_titles = models.SearchTest.objects.filter(live=True).values_list('title', flat=True)
        results = self.backend.search(None, models.SearchTest, filters=dict(title__in=live_page_titles))
        self.assertEqual(set(results), {self.testb, self.testc.searchtest_ptr})

    def test_single_result(self):
        result = self.backend.search(None, models.SearchTest)[0]
        self.assertIsInstance(result, models.SearchTest)

    def test_sliced_results(self):
        sliced_results = self.backend.search(None, models.SearchTest)[1:3]

        self.assertEqual(len(sliced_results), 2)

        for result in sliced_results:
            self.assertIsInstance(result, models.SearchTest)

    def test_child_model(self):
        results = self.backend.search(None, models.SearchTestChild)
        self.assertEqual(set(results), {self.testc, self.testd})

    def test_delete(self):
        # Delete one of the objects
        self.backend.delete(self.testa)
        self.testa.delete()
        self.backend.refresh_index()

        results = self.backend.search(None, models.SearchTest)
        self.assertEqual(set(results), {self.testb, self.testc.searchtest_ptr, self.testd.searchtest_ptr})

    def test_update_index_command(self):
        # Reset the index, this should clear out the index
        self.backend.reset_index()

        # Give Elasticsearch some time to catch up...
        time.sleep(1)

        results = self.backend.search(None, models.SearchTest)
        self.assertEqual(set(results), set())

        # Run update_index command
        with self.ignore_deprecation_warnings():  # ignore any DeprecationWarnings thrown by models with old-style indexed_fields definitions
            management.call_command('update_index', backend_name=self.backend_name, interactive=False, stdout=StringIO())

        results = self.backend.search(None, models.SearchTest)
        self.assertEqual(set(results), {self.testa, self.testb, self.testc.searchtest_ptr, self.testd.searchtest_ptr})


<<<<<<< HEAD
@override_settings(
    WAGTAILSEARCH_BACKENDS={
        'default': {'BACKEND': 'wagtail.wagtailsearch.backends.db.DBSearch'}
    }
)
=======
@override_settings(WAGTAILSEARCH_BACKENDS={
    'default': {'BACKEND': 'wagtail.wagtailsearch.backends.db'}
})
>>>>>>> d94cde87
class TestBackendLoader(TestCase):
    def test_import_by_name(self):
        db = get_search_backend(backend='default')
        self.assertIsInstance(db, DBSearch)

    def test_import_by_path(self):
        db = get_search_backend(backend='wagtail.wagtailsearch.backends.db')
        self.assertIsInstance(db, DBSearch)

    def test_import_by_full_path(self):
        db = get_search_backend(backend='wagtail.wagtailsearch.backends.db.DBSearch')
        self.assertIsInstance(db, DBSearch)

    def test_nonexistent_backend_import(self):
        self.assertRaises(InvalidSearchBackendError, get_search_backend, backend='wagtail.wagtailsearch.backends.doesntexist')

    def test_invalid_backend_import(self):
        self.assertRaises(InvalidSearchBackendError, get_search_backend, backend="I'm not a backend!")

    def test_get_search_backends(self):
        backends = list(get_search_backends())

        self.assertEqual(len(backends), 1)
        self.assertIsInstance(backends[0], DBSearch)

    @override_settings(
        WAGTAILSEARCH_BACKENDS={
            'default': {
                'BACKEND': 'wagtail.wagtailsearch.backends.db.DBSearch'
            },
            'another-backend': {
                'BACKEND': 'wagtail.wagtailsearch.backends.db.DBSearch'
            },
        }
    )
    def test_get_search_backends_multiple(self):
        backends = list(get_search_backends())

        self.assertEqual(len(backends), 2)

    def test_get_search_backends_with_auto_update(self):
        backends = list(get_search_backends(with_auto_update=True))

        # Auto update is the default
        self.assertEqual(len(backends), 1)

    @override_settings(
        WAGTAILSEARCH_BACKENDS={
            'default': {
                'BACKEND': 'wagtail.wagtailsearch.backends.db.DBSearch',
                'AUTO_UPDATE': False,
            },
        }
    )
    def test_get_search_backends_with_auto_update_disabled(self):
        backends = list(get_search_backends(with_auto_update=True))

        self.assertEqual(len(backends), 0)

    @override_settings(
        WAGTAILSEARCH_BACKENDS={
            'default': {
                'BACKEND': 'wagtail.wagtailsearch.backends.db.DBSearch',
                'AUTO_UPDATE': False,
            },
        }
    )
    def test_get_search_backends_without_auto_update_disabled(self):
        backends = list(get_search_backends())

        self.assertEqual(len(backends), 1)<|MERGE_RESOLUTION|>--- conflicted
+++ resolved
@@ -132,17 +132,11 @@
         self.assertEqual(set(results), {self.testa, self.testb, self.testc.searchtest_ptr, self.testd.searchtest_ptr})
 
 
-<<<<<<< HEAD
 @override_settings(
     WAGTAILSEARCH_BACKENDS={
-        'default': {'BACKEND': 'wagtail.wagtailsearch.backends.db.DBSearch'}
+        'default': {'BACKEND': 'wagtail.wagtailsearch.backends.db'}
     }
 )
-=======
-@override_settings(WAGTAILSEARCH_BACKENDS={
-    'default': {'BACKEND': 'wagtail.wagtailsearch.backends.db'}
-})
->>>>>>> d94cde87
 class TestBackendLoader(TestCase):
     def test_import_by_name(self):
         db = get_search_backend(backend='default')
