{% extends "layout.html" %}
{% set title = _('Search') %}

{% block body %}
    <noscript>
        <div id="fallback" class="admonition warning">
            <p class="last">
                {% trans trimmed %}Please activate JavaScript to enable the search
                    functionality.{% endtrans %}
            </p>
        </div>
    </noscript>

    <div id="search-results">
    </div>

    <nav data-pagination class="pagination" aria-label="pagination" hidden="true" >
        <button type="button" class="pagination-previous" data-pagination-previous >← Previous</button>
        <ul class="pagination-list" data-pagination-list></ul>
        <button type="button" class="pagination-next" data-pagination-next>Next →</button>
    </nav>
{% endblock %}

{% block footer %}
    {{ super() }}
<<<<<<< HEAD
    <script>

        function runSearchPageSearch(page) {
            const urlParams = new URLSearchParams(window.location.search)
            const query = urlParams.get('q')

            const searchResultsContainer = document.getElementById('search-results')

            // Erase previous results
            searchResultsContainer.innerHTML = ""
            document.querySelector('.pagination-list').innerHTML = ""
            addHeadingForQuery(query, searchResultsContainer)

            const docSearch = docSearchReady()
            const index = docSearch.client.initIndex('wagtail')
            index.search(
                query,
                {
                    hitsPerPage: 100,
                    page: page,
                    facetFilters: [getVersionFacetFilter()]
                }
            )
                .then(result => {
                // Display pagination if more than 1 page returned
                    let nbPages = result["nbPages"]
                    if (nbPages > 1) {
                        document.querySelector("#pagination").hidden = false;
                        displayPagination(page, nbPages)
                    }

                // Display hits
                    let hits = result["hits"]
                    addResultsList(hits, query, searchResultsContainer)
                })
                .catch((error) => console.log(error))
        }

        function displayPagination(page, totalPages) {
            const pagination = document.querySelector("#pagination")
            const paginationList = pagination.querySelector(".pagination-list")

            // Hide previous/next button if showing first/last page
            pagination.querySelector(".pagination-previous").hidden = false;
            pagination.querySelector(".pagination-previous").hidden = page === 0;
            pagination.querySelector(".pagination-next").hidden = page === totalPages -1;

            // Display at most "toBeDisplayed" page links in the paginator
            const toBeDisplayed = 7
            let [start, end] = setStartEndForPaginator(page, totalPages, toBeDisplayed)

            for (let i = start; i < end; i++) {
                let newPaginationItem = document.createElement("li")
                let newPaginationbutton = document.createElement("button")
                newPaginationbutton.classList.add("pagination-button")
                newPaginationbutton.innerHTML = i + 1
                if (i == page) {
                    newPaginationbutton.setAttribute("aria-label", `page ${i+1}`)
                    newPaginationbutton.setAttribute("aria-current", "page")
                } else {
                    newPaginationbutton.setAttribute("aria-label", `Go to page ${i+1}`)
                }

                // Register event handlers
                newPaginationbutton.onclick = function() {
                    runSearchPageSearch(i)
                };
                pagination.querySelector(".pagination-previous").onclick = function() {
                    runSearchPageSearch(page - 1)
                };
                pagination.querySelector(".pagination-next").onclick = function() {
                    runSearchPageSearch(page + 1)
                };

                newPaginationItem.append(newPaginationbutton)
                paginationList.append(newPaginationItem)
            }
        }

        function setStartEndForPaginator(currentPage, totalPages, nbPagesLinkToDisplay) {
            let start = 0
            let end = totalPages

            if (totalPages > nbPagesLinkToDisplay) {
                start = currentPage

                if (totalPages - currentPage < nbPagesLinkToDisplay) {
                    start = totalPages - nbPagesLinkToDisplay
                }

                if (totalPages - start > nbPagesLinkToDisplay) {
                    end = currentPage + nbPagesLinkToDisplay
                }
            }

            return [start, end]
        }

        function addHeadingForQuery(query, parentElement) {
            const searchHeading = document.createElement('h1')
            searchHeading.textContent = `Search results for “${query}”`
            parentElement.appendChild(searchHeading)
        }

        function addResultsList(hits, query, parentElement) {
            const searchResultsList = document.createElement('ul')
            searchResultsList.className = "search"
            for (hit of hits) {
                const hitElement = createHitElement(hit, query)
                searchResultsList.appendChild(hitElement)
            }
            parentElement.appendChild(searchResultsList)
        }

        function createHitElement(hitData, query) {
            const pageURL = new URL(hitData.url)
            pageURL.hash = '';
            pageURL.searchParams.set('highlight', query);
            const anchorURL = new URL(hitData.url);
            anchorURL.searchParams.set('highlight', query);
            const result = hitData._highlightResult

            const hitListElement = document.createElement('li')

            const hierarchies = Object.values(result.hierarchy);
            const firstHierarchyLevel = hierarchies[0];
            const lastHierarchyLevel = hierarchies[hierarchies.length - 1];

            const pageLink = document.createElement('a')
            hitListElement.appendChild(pageLink)
            pageLink.innerHTML = firstHierarchyLevel.value
            pageLink.href = pageURL

            const contextElement = document.createElement('div')
            hitListElement.appendChild(contextElement)
            contextElement.className = 'context'

            if (lastHierarchyLevel && lastHierarchyLevel !== firstHierarchyLevel ) {
                const contextLinkContainer = document.createElement('div')
                contextElement.appendChild(contextLinkContainer)
                const contextLink = document.createElement('a')
                contextLinkContainer.appendChild(contextLink)
                contextLink.innerHTML = lastHierarchyLevel.value
                contextLink.href = anchorURL
            }

            if (result.content) {
                const contentElement = document.createElement('div')
                contentElement.innerHTML = result.content.value
                contextElement.appendChild(contentElement)
            }

            return hitListElement
        }

        window.addEventListener('DOMContentLoaded', () => runSearchPageSearch(0));
    </script>
=======
>>>>>>> bb1e0c2d
{% endblock %}<|MERGE_RESOLUTION|>--- conflicted
+++ resolved
@@ -23,7 +23,6 @@
 
 {% block footer %}
     {{ super() }}
-<<<<<<< HEAD
     <script>
 
         function runSearchPageSearch(page) {
@@ -49,16 +48,16 @@
             )
                 .then(result => {
                 // Display pagination if more than 1 page returned
-                    let nbPages = result["nbPages"]
-                    if (nbPages > 1) {
-                        document.querySelector("#pagination").hidden = false;
-                        displayPagination(page, nbPages)
-                    }
+                let nbPages = result["nbPages"]
+                if (nbPages > 1) {
+                    document.querySelector("#pagination").hidden = false;
+                    displayPagination(page, nbPages)
+                }
 
                 // Display hits
-                    let hits = result["hits"]
-                    addResultsList(hits, query, searchResultsContainer)
-                })
+                let hits = result["hits"]
+                addResultsList(hits, query, searchResultsContainer)
+            })
                 .catch((error) => console.log(error))
         }
 
@@ -181,6 +180,4 @@
 
         window.addEventListener('DOMContentLoaded', () => runSearchPageSearch(0));
     </script>
-=======
->>>>>>> bb1e0c2d
 {% endblock %}